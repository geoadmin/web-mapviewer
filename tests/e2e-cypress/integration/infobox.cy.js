/// <reference types="cypress" />

import { LV95 } from '@/utils/coordinates/coordinateSystems'

describe('The infobox', () => {
    const generateInfoboxTestsForMapSelector = (mapSelector, with3d = false) => {
        it('is visible if features selected', () => {
            const testContent = () => {
                cy.get('[data-cy="highlighted-features"]').should('not.exist')

                cy.get(mapSelector).click()
                cy.waitUntilState(
                    (state) => {
                        return state.features.selectedFeatures.length > 0
                    },
                    { timeout: 10000 }
                )

                cy.get('[data-cy="highlighted-features"]').should('be.visible')
            }
            if (with3d) {
                cy.waitUntilCesiumTilesLoaded().then(testContent)
            } else {
                testContent()
            }
        })
        it('blocks direct activation of fullscreen', () => {
            const testContent = () => {
                cy.get(mapSelector).click()
                cy.waitUntilState((state) => {
                    return state.features.selectedFeatures.length > 0
                })
                cy.readStoreValue('getters.isPhoneMode').then((isPhoneMode) => {
                    if (isPhoneMode) {
                        cy.get('[data-cy="infobox"]').should('be.visible')
                    } else {
                        cy.get('[data-cy="popover"]').should('be.visible')
                    }
                    cy.intercept('**/MapServer/identify**', {})
                    cy.get(mapSelector).click('right')
                    cy.get('[data-cy="infobox"]').should('not.be.visible')
                    cy.get('[data-cy="popover"]').should('not.exist')
                    cy.activateFullscreen(mapSelector)
                })
            }
            if (with3d) {
                cy.waitUntilCesiumTilesLoaded().then(testContent)
            } else {
                testContent()
            }
        })
        it('can float or stick to the bottom', () => {
            const testContent = () => {
                cy.get(mapSelector).click()
                cy.waitUntilState((state) => {
                    return state.features.selectedFeatures.length > 0
                })

                cy.readStoreValue('getters.isPhoneMode').then((isPhoneMode) => {
                    if (isPhoneMode) {
                        cy.get('[data-cy="popover"]').should('not.exist')
                        cy.get('[data-cy="infobox"]').should('be.visible')

                        cy.get('[data-cy="infobox-toggle-floating"]').click()
                        cy.get('[data-cy="popover"]').should('be.visible')
                        cy.get('[data-cy="infobox"]').should('not.be.visible')

                        cy.get('[data-cy="toggle-floating-off"]').click()
                        cy.get('[data-cy="popover"]').should('not.exist')
                        cy.get('[data-cy="infobox"]').should('be.visible')
                    } else {
                        cy.get('[data-cy="popover"]').should('be.visible')
                        cy.get('[data-cy="infobox"]').should('not.be.visible')

<<<<<<< HEAD
                // we have to force the click, as in the mobile viewport the button can sometimes be under the header
                cy.get('[data-cy="toggle-floating-off"]').click({ force: true })
                cy.get('[data-cy="popover"]').should('not.exist')
                cy.get('[data-cy="infobox"]').should('be.visible')
=======
                        cy.get('[data-cy="toggle-floating-off"]').click()
                        cy.get('[data-cy="popover"]').should('not.exist')
                        cy.get('[data-cy="infobox"]').should('be.visible')

                        cy.get('[data-cy="infobox-toggle-floating"]').click()
                        cy.get('[data-cy="popover"]').should('be.visible')
                        cy.get('[data-cy="infobox"]').should('not.be.visible')
                    }
                })
>>>>>>> 3745b3eb
            }
            if (with3d) {
                cy.waitUntilCesiumTilesLoaded().then(testContent)
            } else {
                testContent()
            }
        })
        it('sets its height dynamically if at the bottom', () => {
            const testContent = () => {
                cy.get(mapSelector).click()
                cy.waitUntilState((state) => {
                    return state.features.selectedFeatures.length > 0
                })

                cy.get('[data-cy="infobox-content"]').then(($element) => {
                    const { paddingTop, paddingBottom } = getComputedStyle($element[0])
                    const verticalPadding = parseInt(paddingTop) + parseInt(paddingBottom)
                    const viewportHeight = Cypress.config('viewportHeight')
                    let maxHeight = $element
                        .find('[data-infobox="height-reference"]')
                        .toArray()
                        .map((child) => child.offsetHeight)
                        .reduce((max, height) => Math.max(max, height), 0)
                    maxHeight = Math.min(maxHeight + verticalPadding, viewportHeight * 0.35)
                    expect($element.height()).to.be.closeTo(maxHeight - verticalPadding, 0.1)
                })
            }
            if (with3d) {
                cy.waitUntilCesiumTilesLoaded().then(testContent)
            } else {
                testContent()
            }
        })
    }

    const layer = 'test.wmts.layer'
    const feature = {
        geometry: { type: 'Point', coordinates: LV95.bounds.center },
        layerBodId: 'ch.babs.kulturgueter',
        bbox: [
            LV95.bounds.center[0] - 1000,
            LV95.bounds.center[1] - 1000,
            LV95.bounds.center[0] + 1000,
            LV95.bounds.center[1] + 1000,
        ],
        featureId: 1234,
        layerName: 'A nice test layer',
        type: 'Feature',
        id: 1234,
        properties: {
            zkob: 'This is a test feature',
            link_title: 'This is a test feature',
            link_uri: 'http://localhost:8080/',
            link_2_title: null,
            link_2_uri: null,
            link_3_title: 'This is a test feature',
            link_3_uri: null,
            label: 'This is a test feature',
            pdf_list: null,
            x: 1234.0,
            y: 1234.0,
        },
    }

    beforeEach(() => {
        cy.intercept('**/MapServer/identify**', { results: [feature] })
        cy.intercept(`**/MapServer/${layer}/**geometryFormat**`, feature)
        cy.intercept('**/MapServer/**/htmlPopup**', {
            fixture: 'html-popup.fixture.html',
        })
    })
    context('OpenLayers map', () => {
        beforeEach(() => {
            cy.goToMapView({ layers: layer })
        })
        generateInfoboxTestsForMapSelector('[data-cy="ol-map"]')
    })
    context('Cesium map', () => {
        beforeEach(() => {
            cy.goToMapView({ layers: layer, '3d': true })
        })
        generateInfoboxTestsForMapSelector('[data-cy="cesium-map"]', true)
    })
    context('transition from 2D to 3D (and back to 2D)', () => {
        beforeEach(() => {
            cy.goToMapView({ layers: layer })

            cy.get('[data-cy="ol-map"]').click()
            cy.waitUntilState((state) => {
                return state.features.selectedFeatures.length > 0
            })
            cy.get('[data-cy="highlighted-features"]').should('be.visible')
        })
        it('keeps the selected features when going 3D', () => {
            cy.get('[data-cy="3d-button"]').click()
            // waiting for 3D to be loaded
            cy.readWindowValue('cesiumViewer').then(() => {
                cy.get('[data-cy="highlighted-features"]').should('be.visible')
            })
        })
        it('keeps the selected features when going back to 2D', () => {
            cy.get('[data-cy="3d-button"]').click()
            cy.readWindowValue('cesiumViewer').then(() => {
                cy.get('[data-cy="3d-button"]').click()
                cy.get('[data-cy="highlighted-features"]').should('be.visible')
            })
        })
    })
})<|MERGE_RESOLUTION|>--- conflicted
+++ resolved
@@ -65,19 +65,14 @@
                         cy.get('[data-cy="popover"]').should('be.visible')
                         cy.get('[data-cy="infobox"]').should('not.be.visible')
 
-                        cy.get('[data-cy="toggle-floating-off"]').click()
+                        // we have to force the click, as in the mobile viewport the button can sometimes be under the header
+                        cy.get('[data-cy="toggle-floating-off"]').click({ force: true })
                         cy.get('[data-cy="popover"]').should('not.exist')
                         cy.get('[data-cy="infobox"]').should('be.visible')
                     } else {
                         cy.get('[data-cy="popover"]').should('be.visible')
                         cy.get('[data-cy="infobox"]').should('not.be.visible')
 
-<<<<<<< HEAD
-                // we have to force the click, as in the mobile viewport the button can sometimes be under the header
-                cy.get('[data-cy="toggle-floating-off"]').click({ force: true })
-                cy.get('[data-cy="popover"]').should('not.exist')
-                cy.get('[data-cy="infobox"]').should('be.visible')
-=======
                         cy.get('[data-cy="toggle-floating-off"]').click()
                         cy.get('[data-cy="popover"]').should('not.exist')
                         cy.get('[data-cy="infobox"]').should('be.visible')
@@ -87,7 +82,6 @@
                         cy.get('[data-cy="infobox"]').should('not.be.visible')
                     }
                 })
->>>>>>> 3745b3eb
             }
             if (with3d) {
                 cy.waitUntilCesiumTilesLoaded().then(testContent)
