--- conflicted
+++ resolved
@@ -6,15 +6,9 @@
 
 module.exports = defineConfig({
     video: false,
-<<<<<<< HEAD
-    defaultCommandTimeout: 10000,
-    requestTimeout: 15000,
-    numTestsKeptInMemory: 2,
-=======
     defaultCommandTimeout: 5000,
     requestTimeout: 5000,
-    numTestsKeptInMemory: 5,
->>>>>>> 3745b3eb
+    numTestsKeptInMemory: 2,
     retries: {
         runMode: 1,
         openMode: 0,
