--- conflicted
+++ resolved
@@ -32,14 +32,6 @@
         },
     },
     mounted() {
-<<<<<<< HEAD
-        // this.olGeoJson = new GeoJSON()
-        this.manager = new DrawingManager(this.getMap(), {
-            [drawingModes.LINE]: {
-                drawOptions: {
-                    type: 'Polygon',
-                    minPoints: 2,
-=======
         this.manager = new DrawingManager(
             this.getMap(),
             {
@@ -48,7 +40,6 @@
                         type: 'Polygon',
                         minPoints: 2,
                     },
->>>>>>> e7f4e06e
                 },
                 [drawingModes.MARKER]: {
                     drawOptions: {
