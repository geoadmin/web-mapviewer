// FIXME: change cursor
// FIXME: add tooltips
// FIXME: apply new style function?
// FIXME: linestring or polygon
// FIXME: use feature properties for styling
// FIXME: no zoom on double click
// FIXME: right click to remove point while drawing ?

import { noModifierKeys, singleClick } from 'ol/events/condition'
import Event from 'ol/events/Event'
import GeoJSON from 'ol/format/GeoJSON'
import KML from 'ol/format/KML'
import DrawInteraction from 'ol/interaction/Draw'
import ModifyInteraction from 'ol/interaction/Modify'
import SelectInteraction from 'ol/interaction/Select'
import SnapInteraction from 'ol/interaction/Snap'
import VectorLayer from 'ol/layer/Vector'
import Observable from 'ol/Observable'
import VectorSource from 'ol/source/Vector'
import { getUid } from 'ol/util'
<<<<<<< HEAD
import { noModifierKeys, singleClick } from 'ol/events/condition'
import tokml from 'tokml'
import { create, update } from '@/api/files.api'
=======
import { featureStyle } from './style'

class ChangeEvent extends Event {
    /**
     * @param {Object} geojson Features in GeoJSON format
     * @param {string} kml Features in KML format
     * @param {string} [featureId] Feature id
     */
    constructor(geojson, kml, featureId) {
        super('change')

        this.geojson = geojson

        this.kml = kml

        this.featureId = featureId
    }
}

class SelectEvent extends Event {
    /**
     * @param {string | null} featureId Feature id
     * @param {string | null} featureType Feature type
     * @param {number[]} coordinates Pointer coordinates
     * @param {boolean} modifying
     */
    constructor(featureId, featureType, coordinates, modifying) {
        super('select')
>>>>>>> 786e5371

        this.featureId = featureId

        this.featureType = featureType

        this.coordinates = coordinates

        this.modifying = modifying
    }
}

export default class DrawingManager extends Observable {
    // API
    constructor(map, tools, options = {}) {
        super()

        this.map = map

        this.geojsonFormat = new GeoJSON({
            featureProjection: this.map.getView().getProjection(),
        })

        this.kmlFormat = new KML({
            featureProjection: this.map.getView().getProjection(),
        })

        this.options = options

        this.layer = new VectorLayer({
            source: new VectorSource({ useSpatialIndex: false }),
        })
        this.source = this.layer.getSource()

        this.tools = {}
        for (let [type, options] of Object.entries(tools)) {
            const tool = new DrawInteraction({
                ...options.drawOptions,
                source: this.source,
            })
            tool.set('type', type)
            tool.setActive(false)
            const overlaySource = tool.getOverlay().getSource()
            overlaySource.on('addfeature', (event) => this.onAddFeature_(event, options.properties))
            tool.on('change:active', (event) => this.onDrawActiveChange_(event))
            tool.on('drawend', (event) => this.onDrawEnd_(event))
            this.tools[type] = tool
        }

        this.select = new SelectInteraction({
            style: this.options.editingStyle,
            toggleCondition: () => false,
            layers: [this.layer],
        })
        const selected = this.select.getFeatures()
        selected.on('add', (event) => this.onSelectChange_(event))
        selected.on('remove', (event) => this.onSelectChange_(event))

        this.modify = new ModifyInteraction({
            features: selected,
            style: this.options.editingStyle,
            deleteCondition: (event) => noModifierKeys(event) && singleClick(event),
        })
        this.modify.on('modifystart', (event) => this.onModifyStart_(event))
        this.modify.on('modifyend', (event) => this.onModifyEnd_(event))

        this.snap = new SnapInteraction({
            source: this.source,
        })

        this.pointerCoordinate = null
        this.map.on('pointerup', (event) => (this.pointerCoordinate = event.coordinate))

        this.activeInteraction = null

        this.onKeyUpFunction_ = this.onKeyUp_.bind(this)
    }

    // API
    activate() {
        for (const id in this.tools) {
            this.map.addInteraction(this.tools[id])
        }
        if (!this.options.noModify) {
            this.map.addInteraction(this.select)
            this.map.addInteraction(this.modify)
        }
        this.map.addLayer(this.layer)
        this.map.addInteraction(this.snap)

        document.addEventListener('keyup', this.onKeyUpFunction_)
    }

    // API
    deactivate() {
        for (const id in this.tools) {
            this.map.removeInteraction(this.tools[id])
        }
        this.map.removeInteraction(this.select)
        this.map.removeInteraction(this.modify)
        this.map.removeInteraction(this.snap)
        this.map.removeLayer(this.layer)

        document.removeEventListener('keyup', this.onKeyUpFunction_)
    }

    // API
    toggleTool(tool) {
        if (this.activeInteraction) {
            this.activeInteraction.setActive(false)
        }
        this.deselect()
        this.activeInteraction = this.tools[tool]
        this.activeInteraction.setActive(true)
    }

    // API
    deselect() {
        this.select.getFeatures().clear()
    }

    // API
    remove(feature) {
        console.log('FIXME: remove feature', feature)
    }

    dispatchChangeEvent_(feature) {
        const geojson = this.geojsonFormat.writeFeaturesObject(this.source.getFeatures())
        const kml = this.kmlFormat.writeFeatures(this.source.getFeatures())
        this.dispatchEvent(new ChangeEvent(geojson, kml, feature.getId()))
    }

    dispatchSelectEvent_(feature, modifying) {
        const featureId = feature ? feature.getId() : null
        const featureType = feature ? feature.get('type') : null
        this.dispatchEvent(
            new SelectEvent(featureId, featureType, this.pointerCoordinate, modifying)
        )
    }

    onKeyUp_(event) {
        if (this.activeInteraction && event.key == 'Delete') {
            this.activeInteraction.removeLastPoint()
        }
    }

    onAddFeature_(event, properties) {
        const feature = event.feature

        feature.setId(getUid(feature))
        feature.setProperties(
            Object.assign({ type: this.activeInteraction.get('type') }, properties)
        )
        feature.setStyle(featureStyle(feature))
    }

    onDrawActiveChange_(event) {
        this.select.setActive(!event.target.getActive())
    }

<<<<<<< HEAD
    onDrawStart_(event) {
        this.dispatchEvent(this.prepareEvent_('drawstart', event.feature))
    }

    async onDrawEnd_(event) {
        const feature = event.feature
        this.setGeographicProperties_(feature)
        const gJson = geojson.writeFeatureObject(feature)
        const kml = tokml(gJson)
        const response = await create(kml)
        if (response && response.adminId && response.fileId) {
            feature.set('adminId', response.adminId)
            feature.set('fileId', response.fileId)
        }

        this.dispatchEvent(this.prepareEvent_('drawend', feature))
=======
    onDrawEnd_(event) {
        this.source.once('addfeature', (event) => this.dispatchChangeEvent_(event.feature))
>>>>>>> 786e5371

        // deactivate drawing tool
        event.target.setActive(false)
        this.select.getFeatures().push(event.feature)
    }

    onModifyStart_(event) {
        const features = event.features.getArray()
        if (features.length) {
            console.assert(features.length == 1)
            const feature = features[0]
            this.dispatchSelectEvent_(feature, true)
        }
    }

    async onModifyEnd_(event) {
        const features = event.features.getArray()
        if (features.length) {
            console.assert(features.length == 1)
            const feature = features[0]
<<<<<<< HEAD
            this.setGeographicProperties_(feature)
            const adminId = feature.get('adminId')
            console.assert(!!adminId)
            if (adminId) {
                const kml = tokml(geojson.writeFeatureObject(feature))
                await update(adminId, kml)
            }
            this.dispatchEvent(this.prepareEvent_('modifyend', feature))
=======
            this.dispatchSelectEvent_(feature, false)
            this.dispatchChangeEvent_(feature)
>>>>>>> 786e5371
        }
    }

    onSelectChange_(event) {
        if (event.type === 'add') {
            this.dispatchSelectEvent_(event.element, false)
        } else if (event.type === 'remove') {
            this.dispatchSelectEvent_(null, false)
        }
    }
}<|MERGE_RESOLUTION|>--- conflicted
+++ resolved
@@ -18,11 +18,6 @@
 import Observable from 'ol/Observable'
 import VectorSource from 'ol/source/Vector'
 import { getUid } from 'ol/util'
-<<<<<<< HEAD
-import { noModifierKeys, singleClick } from 'ol/events/condition'
-import tokml from 'tokml'
-import { create, update } from '@/api/files.api'
-=======
 import { featureStyle } from './style'
 
 class ChangeEvent extends Event {
@@ -51,7 +46,6 @@
      */
     constructor(featureId, featureType, coordinates, modifying) {
         super('select')
->>>>>>> 786e5371
 
         this.featureId = featureId
 
@@ -211,27 +205,8 @@
         this.select.setActive(!event.target.getActive())
     }
 
-<<<<<<< HEAD
-    onDrawStart_(event) {
-        this.dispatchEvent(this.prepareEvent_('drawstart', event.feature))
-    }
-
-    async onDrawEnd_(event) {
-        const feature = event.feature
-        this.setGeographicProperties_(feature)
-        const gJson = geojson.writeFeatureObject(feature)
-        const kml = tokml(gJson)
-        const response = await create(kml)
-        if (response && response.adminId && response.fileId) {
-            feature.set('adminId', response.adminId)
-            feature.set('fileId', response.fileId)
-        }
-
-        this.dispatchEvent(this.prepareEvent_('drawend', feature))
-=======
     onDrawEnd_(event) {
         this.source.once('addfeature', (event) => this.dispatchChangeEvent_(event.feature))
->>>>>>> 786e5371
 
         // deactivate drawing tool
         event.target.setActive(false)
@@ -252,19 +227,8 @@
         if (features.length) {
             console.assert(features.length == 1)
             const feature = features[0]
-<<<<<<< HEAD
-            this.setGeographicProperties_(feature)
-            const adminId = feature.get('adminId')
-            console.assert(!!adminId)
-            if (adminId) {
-                const kml = tokml(geojson.writeFeatureObject(feature))
-                await update(adminId, kml)
-            }
-            this.dispatchEvent(this.prepareEvent_('modifyend', feature))
-=======
             this.dispatchSelectEvent_(feature, false)
             this.dispatchChangeEvent_(feature)
->>>>>>> 786e5371
         }
     }
 
