<template>
    <ButtonWithIcon
        small
        outline-light
        :button-title="buttonLabel"
        :danger="isActive"
        :button-font-awesome-icon="buttonIcon"
        :icons-before-text="true"
        direction="column"
        :class="buttonClasses"
        :data-cy="`drawing-${drawingMode.toLowerCase()}`"
        @click="emitSetDrawingMode"
    />
</template>

<script>
<<<<<<< HEAD
import { DrawingModes } from '@/modules/store/modules/drawing.store'
=======
import { drawingModes } from '@/store/modules/drawing.store'
>>>>>>> 7988f2bb
import ButtonWithIcon from '@/utils/ButtonWithIcon.vue'
import { UIModes } from '@/store/modules/ui.store'

export default {
    components: { ButtonWithIcon },
    props: {
        drawingMode: {
            type: String,
            default: DrawingModes.LINEPOLYGON,
        },
        isActive: {
            type: Boolean,
            default: false,
        },
        uiMode: {
            type: String,
            default: UIModes.MENU_ALWAYS_OPEN,
        },
    },
    emits: ['setDrawingMode'],
    computed: {
        buttonIcon() {
            switch (this.drawingMode) {
                case DrawingModes.LINEPOLYGON:
                    return ['fa', 'draw-polygon']
                case DrawingModes.MARKER:
                    return ['fa', 'map-marker-alt']
                case DrawingModes.MEASURE:
                    return ['fa', 'ruler']
                case DrawingModes.ANNOTATION:
                    return ['fa', 't']
            }
            return null
        },
        buttonLabel() {
            // Don't show a label on small viewports.
            if (this.uiMode === UIModes.MENU_ALWAYS_OPEN) {
                return this.$t(`draw_${this.drawingMode.toLowerCase()}`)
            } else {
                return undefined
            }
        },
        buttonClasses() {
            // Set a fixed width on large viewports for a consistent look.
            if (this.uiMode === UIModes.MENU_ALWAYS_OPEN) {
                return 'button-with-icon-uniform'
            } else {
                return undefined
            }
        },
    },
    methods: {
        emitSetDrawingMode() {
            this.$emit('setDrawingMode', this.drawingMode)
        },
    },
}
</script>

<style lang="scss" scoped>
.button-with-icon-uniform {
    width: 5em;
}
</style><|MERGE_RESOLUTION|>--- conflicted
+++ resolved
@@ -14,13 +14,9 @@
 </template>
 
 <script>
-<<<<<<< HEAD
-import { DrawingModes } from '@/modules/store/modules/drawing.store'
-=======
-import { drawingModes } from '@/store/modules/drawing.store'
->>>>>>> 7988f2bb
+import { DrawingModes } from '@/store/modules/drawing.store'
+import { UIModes } from '@/store/modules/ui.store'
 import ButtonWithIcon from '@/utils/ButtonWithIcon.vue'
-import { UIModes } from '@/store/modules/ui.store'
 
 export default {
     components: { ButtonWithIcon },
