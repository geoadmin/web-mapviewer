<template>
    <OpenLayersPopover
        v-if="displayLocationPopup"
        :title="$t('position')"
        :coordinates="coordinate"
        use-content-padding
        class="location-popup"
        data-cy="location-popup"
        @close="onClose"
    >
        <div class="location-popup-coordinates">
            <div class="lp-label">
                <a :href="$t('contextpopup_lv95_url')" target="_blank">{{ LV95Format.label }}</a>
            </div>
            <div class="lp-data">
                <span data-cy="location-popup-coordinates-lv95">
                    {{ coordinateLV95 }}
                </span>
                <LocationPopupCopySlot :value="coordinateLV95" />
            </div>
            <div class="lp-label">
                <a :href="$t('contextpopup_lv03_url')" target="_blank">{{ LV03Format.label }}</a>
            </div>
            <div class="lp-data">
                <span data-cy="location-popup-coordinates-lv03">
                    {{ coordinateLV03 }}
                </span>
                <LocationPopupCopySlot :value="coordinateLV03" />
            </div>
            <div class="lp-label">
                <a href="https://epsg.io/4326" target="_blank">{{ WGS84Format.label }}</a>
            </div>
            <div class="lp-data">
                <span
                    class="location-popup-coordinates-wgs84-plain"
                    data-cy="location-popup-coordinates-plain-wgs84"
                >
                    {{ coordinateWGS84Plain }}
                </span>
                <LocationPopupCopySlot :value="coordinateWGS84Plain" />
                <br />
                <span data-cy="location-popup-coordinates-wgs84">
                    {{ coordinateWGS84 }}
                </span>
            </div>
            <div class="lp-label">
                <a href="https://epsg.io/32632" target="_blank">{{ UTMFormat.label }}</a>
            </div>
            <div class="lp-data">
                <span data-cy="location-popup-coordinates-utm">
                    {{ coordinateUTM }}
                </span>
                <LocationPopupCopySlot :value="coordinateUTM" />
            </div>
            <div class="lp-label">{{ 'MGRS' }}</div>
            <div class="lp-data">
                <span data-cy="location-popup-coordinates-mgrs">
                    {{ coordinateMGRS }}
                </span>
                <LocationPopupCopySlot :value="coordinateMGRS" />
            </div>
            <div class="lp-label">
                <a href="http://what3words.com/" target="_blank">what3words</a>
            </div>
            <div v-if="what3Words" class="lp-data what-3-words">
                <span v-show="what3Words" data-cy="location-popup-w3w">
                    {{ what3Words }}
                </span>
                <LocationPopupCopySlot :value="what3Words" />
            </div>
            <div v-else>-</div>
            <div class="lp-label">
                <a :href="$t('elevation_href')" target="_blank">{{ $t('elevation') }}</a>
            </div>
            <div v-if="height" class="lp-data">
                <span data-cy="location-popup-height"> {{ heightInMeter }} m</span> /
                <span>{{ heightInFeet }} ft</span>
                <LocationPopupCopySlot :value="heightInMeter" />
            </div>
            <div v-else>-</div>
            <div class="location-popup-link lp-label">
                {{ $t('share_link') }}
            </div>
            <div class="location-popup-link lp-data">
                <LocationPopupCopyInput
                    :value="shareLinkUrlDisplay"
                    data-cy="location-popup-link-bowl-crosshair"
                />
            </div>
        </div>
        <div class="location-popup-qrcode">
            <img v-if="qrCodeImageSrc" :src="qrCodeImageSrc" data-cy="location-popup-qr-code" />
        </div>
    </OpenLayersPopover>
</template>

<script>
import { requestHeight } from '@/api/height.api'
import { generateQrCode } from '@/api/qrcode.api'
import { createShortLink } from '@/api/shortlink.api'
import { registerWhat3WordsLocation } from '@/api/what3words.api'
import { DEFAULT_PROJECTION } from '@/config'
import LocationPopupCopyInput from '@/modules/map/components/LocationPopupCopyInput.vue'
import LocationPopupCopySlot from '@/modules/map/components/LocationPopupCopySlot.vue'
import OpenLayersPopover from '@/modules/map/components/openlayers/OpenLayersPopover.vue'
import {
    LV03Format,
    LV95Format,
    MGRSFormat,
    UTMFormat,
    WGS84Format,
} from '@/utils/coordinates/coordinateFormat'
import CoordinateSystem from '@/utils/coordinates/CoordinateSystem.class'
import { WGS84 } from '@/utils/coordinates/coordinateSystems'
import log from '@/utils/logging'
<<<<<<< HEAD
import { stringifyQuery } from '@/utils/url'
=======
import { round } from '@/utils/numberUtils'
import { stringifyQuery } from '@/utils/url-router'
>>>>>>> 3745b3eb
import proj4 from 'proj4'
import { mapActions, mapState } from 'vuex'

/** Right click pop up which shows the coordinates of the position under the cursor. */
export default {
    components: {
        OpenLayersPopover,
        LocationPopupCopyInput,
        LocationPopupCopySlot,
    },
    inject: ['getMap'],
    props: {
        projection: {
            type: CoordinateSystem,
            default: DEFAULT_PROJECTION,
        },
    },
    data() {
        return {
            what3Words: '',
            height: null,
            qrCodeImageSrc: null,
            shareLinkUrlShorten: null,
            shareLinkUrl: null,
            LV95Format,
            LV03Format,
            WGS84Format,
            UTMFormat,
        }
    },
    computed: {
        ...mapState({
            clickInfo: (state) => state.map.clickInfo,
            currentLang: (state) => state.i18n.lang,
            displayLocationPopup: (state) => state.map.displayLocationPopup,
        }),
        coordinate() {
            return this.clickInfo?.coordinate
        },
        coordinateLV95() {
            return LV95Format.format(this.coordinate, this.projection)
        },
        coordinateLV03() {
            return LV03Format.format(this.coordinate, this.projection)
        },
        coordinateWGS84Metric() {
            return proj4(this.projection.epsg, WGS84.epsg, this.coordinate)
        },
        coordinateWGS84Plain() {
            // we want to output lat / lon, meaning we have to give the coordinate as y / x
            return this.coordinateWGS84Metric
                .slice()
                .reverse()
                .map((val) => WGS84.roundCoordinateValue(val).toFixed(6))
                .join(', ')
        },
        coordinateWGS84() {
            return WGS84Format.format(this.coordinate, this.projection)
        },
        coordinateUTM() {
            return UTMFormat.format(this.coordinate, this.projection)
        },
        coordinateMGRS() {
            return MGRSFormat.format(this.coordinate, this.projection)
        },
        heightInFeet() {
            return this.height?.heightInFeet || null
        },
        heightInMeter() {
            return this.height?.heightInMeter || null
        },
        shareLinkUrlDisplay() {
            return this.shareLinkUrlShorten || this.shareLinkUrl || ''
        },
    },
    watch: {
        clickInfo(newClickInfo) {
            if (newClickInfo && this.displayLocationPopup) {
                this.updateWhat3Word(newClickInfo.coordinate, this.currentLang)
                this.updateHeight(newClickInfo.coordinate)
                this.updateShareLink(newClickInfo.coordinate, this.$route.query)
            }
        },
        currentLang(newLang) {
            if (this.clickInfo && this.displayLocationPopup) {
                this.updateWhat3Word(this.clickInfo.coordinate, newLang)
                this.updateShareLink(this.clickInfo.coordinate, this.$route.query)
            }
        },
        '$route.query'(newQuery) {
            if (this.clickInfo && this.displayLocationPopup) {
                this.updateShareLink(this.clickInfo.coordinate, newQuery)
            }
        },
    },
    methods: {
        ...mapActions(['clearClick']),
        onClose() {
            this.clearClick()
            this.qrCodeImageSrc = null
            this.what3Words = ''
            this.height = null
            this.shareLinkUrlShorten = null
            this.shareLinkUrl = null
        },
        async updateWhat3Word(coordinate, lang) {
            try {
                this.what3Words = await registerWhat3WordsLocation(coordinate, lang)
            } catch (error) {
                log.error(`Failed to retrieve What3Words Location`)
                this.what3Words = ''
            }
        },
        async updateHeight(coordinate) {
            try {
                this.height = await requestHeight(coordinate, this.projection)
            } catch (error) {
                log.error(`Failed to get position height`)
                this.height = null
            }
        },
        updateShareLink(coordinate, routeQuery) {
            let query = {
                ...routeQuery,
                crosshair: 'marker',
                center: coordinate.join(','),
            }
            this.shareLinkUrl = `${location.origin}/#/map?${stringifyQuery(query)}`
            this.shortenShareLink(this.shareLinkUrl)
        },
        async shortenShareLink(url) {
            try {
                this.shareLinkUrlShorten = await createShortLink(url)
                await this.updateQrCode(this.shareLinkUrlShorten)
            } catch (error) {
                log.error(`Failed to shorten Share URL`)
                this.shareLinkUrlShorten = null
            }
        },
        async updateQrCode(url) {
            try {
                this.qrCodeImageSrc = await generateQrCode(url)
            } catch (error) {
                log.error(`Failed to generate qrcode for share url`)
                this.qrCodeImageSrc = null
            }
        },
    },
}
</script>

<style lang="scss" scoped>
@import 'src/scss/webmapviewer-bootstrap-theme';
.location-popup {
    &-coordinates {
        display: grid;
        grid-template-columns: min-content auto;
        grid-column-gap: 8px;
        font-size: 0.75rem;
        grid-row-gap: 2px;
        .lp-label {
            white-space: nowrap;
        }
        .lp-data.what-3-words {
            display: grid;
            grid-template-columns: auto min-content;
            span {
                overflow: hidden;
                text-overflow: ellipsis;
                white-space: nowrap;
            }
        }
    }
    &-link {
        display: flex;
        align-items: center;
        padding-top: 0.5rem;
    }
    &-qrcode {
        display: none;
        text-align: center;
    }
    &-coordinates-wgs84-plain {
        display: inline-block;
        margin-bottom: 0.1rem;
    }
}
@media (min-height: 850px) {
    .location-popup-qrcode {
        display: block;
    }
}
</style><|MERGE_RESOLUTION|>--- conflicted
+++ resolved
@@ -113,12 +113,7 @@
 import CoordinateSystem from '@/utils/coordinates/CoordinateSystem.class'
 import { WGS84 } from '@/utils/coordinates/coordinateSystems'
 import log from '@/utils/logging'
-<<<<<<< HEAD
-import { stringifyQuery } from '@/utils/url'
-=======
-import { round } from '@/utils/numberUtils'
 import { stringifyQuery } from '@/utils/url-router'
->>>>>>> 3745b3eb
 import proj4 from 'proj4'
 import { mapActions, mapState } from 'vuex'
 
