--- conflicted
+++ resolved
@@ -77,7 +77,7 @@
                     if (options) {
                         // finally setting the source with the options drawn from the getCapabilities helper function
                         // the layer might be shown on the map a little later than all the others because of that
-                        this.layer.setSource(new WMTS(options))
+                        this.layer?.setSource(new WMTS(options))
                     } else {
                         log.error(
                             `Layer ${this.layerId} not found in WMTS Capabilities:`,
@@ -85,21 +85,7 @@
                         )
                     }
                 })
-<<<<<<< HEAD
         },
-=======
-                if (options) {
-                    // finally setting the source with the options drawn from the getCapabilities helper function
-                    // the layer might be shown on the map a little later than all the others because of that
-                    this.layer?.setSource(new WMTS(options))
-                } else {
-                    log.error(
-                        `Layer ${this.layerId} not found in WMTS Capabilities:`,
-                        getCapabilities
-                    )
-                }
-            })
->>>>>>> 3745b3eb
     },
 }
 </script>