<template>
    <MapPopover
        ref="popoverAnchor"
        :authorize-print="authorizePrint"
        :title="title"
        :use-content-padding="useContentPadding"
        :left-position="anchorPosition.left"
        :top-position="anchorPosition.top"
        @close="onClose"
    >
        <template #extra-buttons>
            <slot name="extra-buttons" />
        </template>
        <slot />
    </MapPopover>
</template>

<script>
import MapPopover from '@/modules/map/components/MapPopover.vue'
import log from '@/utils/logging'
import { Cartesian3, Cartographic, defined, Ellipsoid, SceneTransforms } from 'cesium'

// Cesium will create an instance of Cartesian3 or Cartographic each time a calculation is made if
// we do not provide one, so here we declare two "buffer" instances that will be used throughout this component
const tempCartesian3 = new Cartesian3()
const tempCartographic = new Cartographic()

/**
 * Places a popover on the cesium viewer at the given position (coordinates) and with the slot as
 * the content of the popover
 */
export default {
    components: { MapPopover },
    inject: ['getViewer'],
    props: {
        coordinates: {
            type: Array,
            required: true,
        },
        authorizePrint: {
            type: Boolean,
            default: false,
        },
        title: {
            type: String,
            default: '',
        },
        useContentPadding: {
            type: Boolean,
            default: false,
        },
    },
    emits: ['close'],
    data() {
        return {
            anchorPosition: {
                top: 0,
                left: 0,
            },
        }
    },
    watch: {
        coordinates() {
            this.updateCoordinateHeight()
            this.updatePosition()
        },
    },
    mounted() {
        const viewer = this.getViewer()
        if (viewer) {
            // By default, the `camera.changed` event will trigger when the camera has changed by 50%
            // To make it more sensitive (and improve tooltip "tracking" on the map), we set down sensitivity to 0.1%
            // meaning that a change of 0.1% in any direction/rotation axis of the camera will trigger a change event
            viewer.camera.percentageChanged = 0.001
            viewer.camera.changed.addEventListener(this.updatePosition)

            // if the user zooms in (or out) we want to be sure that the new loaded terrain
            // is taken into account for the tooltip positioning
            viewer.scene.globe.tileLoadProgressEvent.addEventListener(this.onTileLoadProgress)
            // implementing something similar to the sandcastle found on https://github.com/CesiumGS/cesium/issues/3247#issuecomment-1533505387
            // but taking into account height using globe.getHeight for the given coordinate
            // without taking height into account, the anchor for the tooltip will be the virtual bottom of the map (at sea level), rendering poorly as
            // there will be a gap between the tooltip and the selected feature
            this.updateCoordinateHeight()
            this.updatePosition()
        } else {
            log.error('Cesium viewer unavailable, could not hook up popover to Cesium')
        }
    },
    unmounted() {
        const viewer = this.getViewer()
        if (viewer) {
            viewer.camera.changed.removeEventListener(this.updatePosition)
            viewer.scene.globe.tileLoadProgressEvent.removeEventListener(this.onTileLoadProgress)
            // Set back the camera change sensitivity to default value (see mounted())
            viewer.camera.percentageChanged = 0.5
        }
    },
    methods: {
        /**
         * Grabs the height on the terrain (no backend request) for the given coordinates, and
         * stores it in this.coordinatesHeight
         */
        updateCoordinateHeight() {
            this.coordinatesHeight = this.getViewer()?.scene.globe.getHeight(
                Cartographic.fromDegrees(
                    this.coordinates[0],
                    this.coordinates[1],
                    0,
                    tempCartographic
                )
            )
        },
        updatePosition() {
            if (!this.coordinates?.length) {
                this.$emit('close')
                return
            }
            const cartesianCoords = SceneTransforms.wgs84ToWindowCoordinates(
                this.getViewer().scene,
                Cartesian3.fromDegrees(
                    this.coordinates[0],
                    this.coordinates[1],
                    this.coordinatesHeight,
                    Ellipsoid.WGS84,
                    tempCartesian3
                )
            )
            if (defined(cartesianCoords) && this.$refs.popoverAnchor) {
                this.anchorPosition.left =
                    cartesianCoords.x - this.$refs.popoverAnchor.$el.clientWidth / 2
                // adding 15px to the top so that the tip of the arrow of the tooltip is on the edge
                // of the highlighting circle of the selected feature
                this.anchorPosition.top = cartesianCoords.y + 15
            }
        },
<<<<<<< HEAD
        onClose() {
            this.$emit('close')
=======
        onTileLoadProgress() {
            const viewer = this.getViewer()
            // recalculating height and position as soon as all new terrain tiles are loaded (after camera movement, or at init)
            if (viewer.scene.globe.tilesLoaded) {
                this.updateCoordinateHeight()
                this.updatePosition()
            }
>>>>>>> 3745b3eb
        },
    },
}
</script><|MERGE_RESOLUTION|>--- conflicted
+++ resolved
@@ -134,10 +134,6 @@
                 this.anchorPosition.top = cartesianCoords.y + 15
             }
         },
-<<<<<<< HEAD
-        onClose() {
-            this.$emit('close')
-=======
         onTileLoadProgress() {
             const viewer = this.getViewer()
             // recalculating height and position as soon as all new terrain tiles are loaded (after camera movement, or at init)
@@ -145,7 +141,9 @@
                 this.updateCoordinateHeight()
                 this.updatePosition()
             }
->>>>>>> 3745b3eb
+        },
+        onClose() {
+            this.$emit('close')
         },
     },
 }
